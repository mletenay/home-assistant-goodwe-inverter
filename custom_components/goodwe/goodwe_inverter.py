--- conflicted
+++ resolved
@@ -640,31 +640,8 @@
     Raise InverterError if unable to contact or recognise supported inverter
     """
     failures = []
-<<<<<<< HEAD
-    # Try the common AA55C07F0102000241 command first and detect inverter type from serial_number
-    try:
-        _LOGGER.debug("Probing inverter at %s:%s", host, port)
-        response = await Aa55ProtocolCommand("010200", "0182").execute(host, port, timeout, retries)
-        model_name = response[12:22].decode("ascii").rstrip()
-        serial_number = response[38:54].decode("ascii")
-        if "ETU" in serial_number:
-            software_version = response[71:83].decode("ascii").strip()
-            _LOGGER.debug("Detected ET inverter %s, S/N:%s", model_name, serial_number)
-            return ET(host, port, timeout, retries, model_name, serial_number, software_version)
-        elif "ESU" in serial_number:  # TODO: check if ESU is indeed in the seriual number
-            software_version = response[58:70].decode("ascii").strip()
-            # arm_version = response[71:83].decode("ascii").strip()
-            _LOGGER.debug("Detected ES inverter %s, S/N:%s", model_name, serial_number)
-            return ES(host, port, timeout, retries, model_name, serial_number, software_version)
-        elif "EHU" in serial_number:  # TODO: check if version is correct
-            software_version = response[54:66].decode("ascii")
-            # _LOGGER.debug("Software_version: %s", software_version)
-        else:
-            raise NameError("No compatible inverter found")
-    except InverterError as ex:
-        failures.append(ex)
-=======
-    if ET in REGISTRY or ES in REGISTRY:
+
+    if ET in REGISTRY or ES in REGISTRY or EH in REGISTRY:
         # Try the common AA55C07F0102000241 command first and detect inverter type from serial_number
         try:
             _LOGGER.debug("Probing inverter at %s:%s", host, port)
@@ -675,14 +652,19 @@
                 software_version = response[71:83].decode("ascii").strip()
                 _LOGGER.debug("Detected ET inverter %s, S/N:%s", model_name, serial_number)
                 return ET(host, port, timeout, retries, model_name, serial_number, software_version)
-            else:
+            elif "ESU" in serial_number:  # TODO: check if ESU is indeed in the seriual number
                 software_version = response[58:70].decode("ascii").strip()
                 # arm_version = response[71:83].decode("ascii").strip()
                 _LOGGER.debug("Detected ES inverter %s, S/N:%s", model_name, serial_number)
                 return ES(host, port, timeout, retries, model_name, serial_number, software_version)
+            elif "EHU" in serial_number:  # TODO: check if version is correct
+                software_version = response[54:66].decode("ascii")
+                _LOGGER.debug("Detected EH inverter %s, S/N:%s", model_name, serial_number)
+                return EH(host, port, timeout, retries, model_name, serial_number, software_version)
+            else:
+                raise NameError("No compatible inverter found")
         except InverterError as ex:
             failures.append(ex)
->>>>>>> 173aadc7
 
     # Probe inverter specific protocols
     for inverter in REGISTRY:
